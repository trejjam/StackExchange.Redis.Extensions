<?xml version="1.0" encoding="utf-8"?>
<Project>

  <!-- General information -->
  <PropertyGroup>
    <Authors>Ugo Lattanzi</Authors>
<<<<<<< HEAD
    <VersionPrefix>7.0.0</VersionPrefix>
    <VersionSuffix>pre</VersionSuffix>
    <TargetFrameworks>netstandard2.0;net461;net472;netcoreapp3.0;netcoreapp3.1</TargetFrameworks>
=======
    <VersionPrefix>6.4.5</VersionPrefix>
    <!--
    <VersionSuffix>pre</VersionSuffix>
    -->
    <TargetFrameworks>netstandard2.0;net461;net472;netcoreapp3.1;net5.0</TargetFrameworks>
>>>>>>> b7eebd71
    <IncludeSource>True</IncludeSource>
    <IncludeSymbols>True</IncludeSymbols>
    <SymbolPackageFormat>snupkg</SymbolPackageFormat>
    <PublishRepositoryUrl>true</PublishRepositoryUrl>
    <NoDefaultExcludes>true</NoDefaultExcludes>
    <Copyright>Ugo Lattanzi</Copyright>
    <NeutralLanguage>en-US</NeutralLanguage>
    <GenerateDocumentationFile>true</GenerateDocumentationFile>
    <DocumentationFile>bin\$(Configuration)\$(TargetFramework)\$(AssemblyName).xml</DocumentationFile>
    <CodeAnalysisRuleSet>$(MSBuildThisFileDirectory).ruleset</CodeAnalysisRuleSet>
    <RepositoryUrl>https://github.com/imperugo/StackExchange.Redis.Extensions</RepositoryUrl>
  </PropertyGroup>

  <!-- Packages stuff -->
  <PropertyGroup>
    <Title>StackExchange.Redis.Extensions is a library that extends StackExchange.Redis in order to make your life easier</Title>
    <Summary>StackExchange.Redis.Extensions is a library that extends StackExchange.Redis in order to make your life easier</Summary>
    <Description>StackExchange.Redis.Extensions is a library that extends StackExchange.Redis allowing you a set of functionality needed by common applications.

        To store complex data It requires one of the following implementations:

        - StackExchange.Redis.Extensions.Newtonsoft
        - StackExchange.Redis.Extensions.System.Text.Json
        - StackExchange.Redis.Extensions.Jil
        - StackExchange.Redis.Extensions.MsgPack
        - StackExchange.Redis.Extensions.Protobuf
        - StackExchange.Redis.Extensions.Utf8Json
<<<<<<< HEAD
        - StackExchange.Redis.Extensions.Binary
        - StackExchange.Redis.Extensions.System.Text.Json
=======
>>>>>>> b7eebd71
    </Description>
    <PackageReleaseNotes>
        - Connection pool
        - State aware connections (automatic replace of error with ConnectionMultiplex)
        - Added support to .NET Standard
        - Bugfixing
        - improving performances;
        - Add an object to Redis;
        - Change ISerializer interface
        - Update StackExchange.Redis to latest version;
        - Changed Flush method;
        - Remove an object from Redis;
        - Search Keys into Redis;
        - Retrieve multiple object with a single roundtrip;
        - Store multiple object with a single roundtrip;
        - Get Redis Server information;
        - Set Add;
        - Set AddAdd;
        - SetRemove;
        - SetRemoveAll;
        - Set Member;
        - Pub/Sub events;
        - Save;
        - Async methods;
        - Hash methods;
        - Support for Keyspace isolation;
    </PackageReleaseNotes>
    <PackageProjectUrl>https://github.com/imperugo/StackExchange.Redis.Extensions</PackageProjectUrl>
    <PackageTags>Async Redis NoSQL Client Distributed Cache PubSub Messaging</PackageTags>
  </PropertyGroup>

  <!-- Repo -->
  <PropertyGroup>
    <RepositoryUrl>https://github.com/imperugo/StackExchange.Redis.Extensions</RepositoryUrl>
    <RepositoryType>Git</RepositoryType>
  </PropertyGroup>

  <!-- LICENSE -->
  <PropertyGroup>
    <PackageRequireLicenseAcceptance>true</PackageRequireLicenseAcceptance>
    <PackageLicenseExpression>MIT</PackageLicenseExpression>
  </PropertyGroup>

  <!-- LANGUAGE -->
  <PropertyGroup>
    <LangVersion>preview</LangVersion>
    <Features>strict</Features>
    <TreatWarningsAsErrors>true</TreatWarningsAsErrors>
  </PropertyGroup>

  <ItemGroup>
    <AssemblyAttribute Include="System.Diagnostics.CodeAnalysis.SuppressMessage">
      <_Parameter1>Style</_Parameter1>
      <_Parameter2>IDE0017:Simplify object initialization</_Parameter2>
    </AssemblyAttribute>
  </ItemGroup>

  <ItemGroup>
    <AssemblyAttribute Include="System.Diagnostics.CodeAnalysis.SuppressMessage">
      <_Parameter1>Style</_Parameter1>
      <_Parameter2>IDE0066:Use 'switch' expression</_Parameter2>
    </AssemblyAttribute>
  </ItemGroup>

  <ItemGroup>
    <PackageReference Include="Roslynator.Analyzers" Version="3.1.0">
      <PrivateAssets>all</PrivateAssets>
      <IncludeAssets>runtime; build; native; contentfiles; analyzers</IncludeAssets>
    </PackageReference>
    <PackageReference Include="Roslynator.CodeAnalysis.Analyzers" Version="1.0.0">
      <PrivateAssets>all</PrivateAssets>
      <IncludeAssets>runtime; build; native; contentfiles; analyzers</IncludeAssets>
    </PackageReference>
    <PackageReference Include="Roslynator.Formatting.Analyzers" Version="1.1.0">
      <PrivateAssets>all</PrivateAssets>
      <IncludeAssets>runtime; build; native; contentfiles; analyzers</IncludeAssets>
    </PackageReference>
  </ItemGroup>

</Project><|MERGE_RESOLUTION|>--- conflicted
+++ resolved
@@ -4,17 +4,11 @@
   <!-- General information -->
   <PropertyGroup>
     <Authors>Ugo Lattanzi</Authors>
-<<<<<<< HEAD
-    <VersionPrefix>7.0.0</VersionPrefix>
-    <VersionSuffix>pre</VersionSuffix>
-    <TargetFrameworks>netstandard2.0;net461;net472;netcoreapp3.0;netcoreapp3.1</TargetFrameworks>
-=======
     <VersionPrefix>6.4.5</VersionPrefix>
     <!--
     <VersionSuffix>pre</VersionSuffix>
     -->
     <TargetFrameworks>netstandard2.0;net461;net472;netcoreapp3.1;net5.0</TargetFrameworks>
->>>>>>> b7eebd71
     <IncludeSource>True</IncludeSource>
     <IncludeSymbols>True</IncludeSymbols>
     <SymbolPackageFormat>snupkg</SymbolPackageFormat>
@@ -42,20 +36,13 @@
         - StackExchange.Redis.Extensions.MsgPack
         - StackExchange.Redis.Extensions.Protobuf
         - StackExchange.Redis.Extensions.Utf8Json
-<<<<<<< HEAD
-        - StackExchange.Redis.Extensions.Binary
-        - StackExchange.Redis.Extensions.System.Text.Json
-=======
->>>>>>> b7eebd71
     </Description>
     <PackageReleaseNotes>
-        - Connection pool
-        - State aware connections (automatic replace of error with ConnectionMultiplex)
         - Added support to .NET Standard
         - Bugfixing
         - improving performances;
         - Add an object to Redis;
-        - Change ISerializer interface
+        - Change ISerializer interface (more info here https://github.com/imperugo/StackExchange.Redis.Extensions/issues/2)
         - Update StackExchange.Redis to latest version;
         - Changed Flush method;
         - Remove an object from Redis;
