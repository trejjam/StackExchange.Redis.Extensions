--- conflicted
+++ resolved
@@ -3,10 +3,6 @@
 using System.Linq;
 using System.Threading.Tasks;
 
-<<<<<<< HEAD
-=======
-using StackExchange.Redis;
->>>>>>> b7eebd71
 using StackExchange.Redis.Extensions.Core.Abstractions;
 using StackExchange.Redis.Extensions.Core.Configuration;
 using StackExchange.Redis.Extensions.Core.Extensions;
@@ -124,10 +120,8 @@
         {
             var entryBytes = value.OfValueSize(Serializer, maxValueLength, key);
 
-            if (tags != null && tags.Count > 0)
-            {
+            if (tags?.Count > 0)
                 return ExecuteAddWithTags(key, tags, db => db.StringSetAsync(key, entryBytes, null, when, flag), when, flag);
-            }
 
             return Database.StringSetAsync(key, entryBytes, null, when, flag);
         }
@@ -145,10 +139,8 @@
 
             var expiration = expiresAt.UtcDateTime.Subtract(DateTime.UtcNow);
 
-            if (tags != null && tags.Count > 0)
-            {
+            if (tags?.Count > 0)
                 return ExecuteAddWithTags(key, tags, db => db.StringSetAsync(key, entryBytes, expiration, when, flag), when, flag);
-            }
 
             return Database.StringSetAsync(key, entryBytes, expiration, when, flag);
         }
@@ -164,10 +156,8 @@
         {
             var entryBytes = value.OfValueSize(Serializer, maxValueLength, key);
 
-            if (tags != null && tags.Count > 0)
-            {
+            if (tags?.Count > 0)
                 return ExecuteAddWithTags(key, tags, db => db.StringSetAsync(key, entryBytes, expiresIn, when, flag), when, flag);
-            }
 
             return Database.StringSetAsync(key, entryBytes, expiresIn, when, flag);
         }
