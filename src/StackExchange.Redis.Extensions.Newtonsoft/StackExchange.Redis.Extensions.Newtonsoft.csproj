--- conflicted
+++ resolved
@@ -1,80 +1,76 @@
-﻿<?xml version="1.0" encoding="utf-8"?>
-<Project ToolsVersion="12.0" DefaultTargets="Build" xmlns="http://schemas.microsoft.com/developer/msbuild/2003">
-  <Import Project="$(MSBuildExtensionsPath)\$(MSBuildToolsVersion)\Microsoft.Common.props" Condition="Exists('$(MSBuildExtensionsPath)\$(MSBuildToolsVersion)\Microsoft.Common.props')" />
-  <PropertyGroup>
-    <Configuration Condition=" '$(Configuration)' == '' ">Debug</Configuration>
-    <Platform Condition=" '$(Platform)' == '' ">AnyCPU</Platform>
-    <ProjectGuid>{D4B13B0B-165B-4513-9DC1-B8A25979BD65}</ProjectGuid>
-    <OutputType>Library</OutputType>
-    <AppDesignerFolder>Properties</AppDesignerFolder>
-    <RootNamespace>StackExchange.Redis.Extensions.Newtonsoft</RootNamespace>
-    <AssemblyName>StackExchange.Redis.Extensions.Newtonsoft</AssemblyName>
-    <TargetFrameworkVersion>v4.5</TargetFrameworkVersion>
-    <FileAlignment>512</FileAlignment>
-<<<<<<< HEAD
-    <SolutionDir Condition="$(SolutionDir) == '' Or $(SolutionDir) == '*Undefined*'">..\</SolutionDir>
-=======
-    <SolutionDir Condition="$(SolutionDir) == '' Or $(SolutionDir) == '*Undefined*'">..\..\</SolutionDir>
->>>>>>> ad1a44c2
-    <RestorePackages>true</RestorePackages>
-  </PropertyGroup>
-  <PropertyGroup Condition=" '$(Configuration)|$(Platform)' == 'Debug|AnyCPU' ">
-    <DebugSymbols>true</DebugSymbols>
-    <DebugType>full</DebugType>
-    <Optimize>false</Optimize>
-    <OutputPath>bin\Debug\</OutputPath>
-    <DefineConstants>DEBUG;TRACE</DefineConstants>
-    <ErrorReport>prompt</ErrorReport>
-    <WarningLevel>4</WarningLevel>
-  </PropertyGroup>
-  <PropertyGroup Condition=" '$(Configuration)|$(Platform)' == 'Release|AnyCPU' ">
-    <DebugType>pdbonly</DebugType>
-    <Optimize>true</Optimize>
-    <OutputPath>bin\Release\</OutputPath>
-    <DefineConstants>TRACE</DefineConstants>
-    <ErrorReport>prompt</ErrorReport>
-    <WarningLevel>4</WarningLevel>
-    <DocumentationFile>bin\Release\StackExchange.Redis.Extensions.Newtonsoft.XML</DocumentationFile>
-  </PropertyGroup>
-  <ItemGroup>
-    <Reference Include="Newtonsoft.Json, Version=6.0.0.0, Culture=neutral, PublicKeyToken=30ad4fe6b2a6aeed, processorArchitecture=MSIL">
-      <SpecificVersion>False</SpecificVersion>
-      <HintPath>..\packages\Newtonsoft.Json.6.0.8\lib\net45\Newtonsoft.Json.dll</HintPath>
-    </Reference>
-    <Reference Include="System" />
-    <Reference Include="System.Core" />
-    <Reference Include="System.Xml.Linq" />
-    <Reference Include="System.Data.DataSetExtensions" />
-    <Reference Include="Microsoft.CSharp" />
-    <Reference Include="System.Data" />
-    <Reference Include="System.Xml" />
-  </ItemGroup>
-  <ItemGroup>
-    <Compile Include="JsonSerializer.cs" />
-    <Compile Include="Properties\AssemblyInfo.cs" />
-  </ItemGroup>
-  <ItemGroup>
-    <ProjectReference Include="..\StackExchange.Redis.Extensions.Core\StackExchange.Redis.Extensions.Core.csproj">
-      <Project>{73b53b53-ecab-47c5-945f-3f6fb0940a53}</Project>
-      <Name>StackExchange.Redis.Extensions.Core</Name>
-    </ProjectReference>
-  </ItemGroup>
-  <ItemGroup>
-    <None Include="packages.config" />
-  </ItemGroup>
-  <Import Project="$(MSBuildToolsPath)\Microsoft.CSharp.targets" />
-  <Import Project="$(SolutionDir)\.nuget\NuGet.targets" Condition="Exists('$(SolutionDir)\.nuget\NuGet.targets')" />
-  <Target Name="EnsureNuGetPackageBuildImports" BeforeTargets="PrepareForBuild">
-    <PropertyGroup>
-      <ErrorText>This project references NuGet package(s) that are missing on this computer. Enable NuGet Package Restore to download them.  For more information, see http://go.microsoft.com/fwlink/?LinkID=322105. The missing file is {0}.</ErrorText>
-    </PropertyGroup>
-    <Error Condition="!Exists('$(SolutionDir)\.nuget\NuGet.targets')" Text="$([System.String]::Format('$(ErrorText)', '$(SolutionDir)\.nuget\NuGet.targets'))" />
-  </Target>
-  <!-- To modify your build process, add your task inside one of the targets below and uncomment it. 
-       Other similar extension points exist, see Microsoft.Common.targets.
-  <Target Name="BeforeBuild">
-  </Target>
-  <Target Name="AfterBuild">
-  </Target>
-  -->
+﻿<?xml version="1.0" encoding="utf-8"?>
+<Project ToolsVersion="12.0" DefaultTargets="Build" xmlns="http://schemas.microsoft.com/developer/msbuild/2003">
+  <Import Project="$(MSBuildExtensionsPath)\$(MSBuildToolsVersion)\Microsoft.Common.props" Condition="Exists('$(MSBuildExtensionsPath)\$(MSBuildToolsVersion)\Microsoft.Common.props')" />
+  <PropertyGroup>
+    <Configuration Condition=" '$(Configuration)' == '' ">Debug</Configuration>
+    <Platform Condition=" '$(Platform)' == '' ">AnyCPU</Platform>
+    <ProjectGuid>{D4B13B0B-165B-4513-9DC1-B8A25979BD65}</ProjectGuid>
+    <OutputType>Library</OutputType>
+    <AppDesignerFolder>Properties</AppDesignerFolder>
+    <RootNamespace>StackExchange.Redis.Extensions.Newtonsoft</RootNamespace>
+    <AssemblyName>StackExchange.Redis.Extensions.Newtonsoft</AssemblyName>
+    <TargetFrameworkVersion>v4.5</TargetFrameworkVersion>
+    <FileAlignment>512</FileAlignment>
+    <SolutionDir Condition="$(SolutionDir) == '' Or $(SolutionDir) == '*Undefined*'">..\..\</SolutionDir>
+    <RestorePackages>true</RestorePackages>
+  </PropertyGroup>
+  <PropertyGroup Condition=" '$(Configuration)|$(Platform)' == 'Debug|AnyCPU' ">
+    <DebugSymbols>true</DebugSymbols>
+    <DebugType>full</DebugType>
+    <Optimize>false</Optimize>
+    <OutputPath>bin\Debug\</OutputPath>
+    <DefineConstants>DEBUG;TRACE</DefineConstants>
+    <ErrorReport>prompt</ErrorReport>
+    <WarningLevel>4</WarningLevel>
+  </PropertyGroup>
+  <PropertyGroup Condition=" '$(Configuration)|$(Platform)' == 'Release|AnyCPU' ">
+    <DebugType>pdbonly</DebugType>
+    <Optimize>true</Optimize>
+    <OutputPath>bin\Release\</OutputPath>
+    <DefineConstants>TRACE</DefineConstants>
+    <ErrorReport>prompt</ErrorReport>
+    <WarningLevel>4</WarningLevel>
+    <DocumentationFile>bin\Release\StackExchange.Redis.Extensions.Newtonsoft.XML</DocumentationFile>
+  </PropertyGroup>
+  <ItemGroup>
+    <Reference Include="Newtonsoft.Json, Version=6.0.0.0, Culture=neutral, PublicKeyToken=30ad4fe6b2a6aeed, processorArchitecture=MSIL">
+      <SpecificVersion>False</SpecificVersion>
+      <HintPath>..\packages\Newtonsoft.Json.6.0.8\lib\net45\Newtonsoft.Json.dll</HintPath>
+    </Reference>
+    <Reference Include="System" />
+    <Reference Include="System.Core" />
+    <Reference Include="System.Xml.Linq" />
+    <Reference Include="System.Data.DataSetExtensions" />
+    <Reference Include="Microsoft.CSharp" />
+    <Reference Include="System.Data" />
+    <Reference Include="System.Xml" />
+  </ItemGroup>
+  <ItemGroup>
+    <Compile Include="JsonSerializer.cs" />
+    <Compile Include="Properties\AssemblyInfo.cs" />
+  </ItemGroup>
+  <ItemGroup>
+    <ProjectReference Include="..\StackExchange.Redis.Extensions.Core\StackExchange.Redis.Extensions.Core.csproj">
+      <Project>{73b53b53-ecab-47c5-945f-3f6fb0940a53}</Project>
+      <Name>StackExchange.Redis.Extensions.Core</Name>
+    </ProjectReference>
+  </ItemGroup>
+  <ItemGroup>
+    <None Include="packages.config" />
+  </ItemGroup>
+  <Import Project="$(MSBuildToolsPath)\Microsoft.CSharp.targets" />
+  <Import Project="$(SolutionDir)\.nuget\NuGet.targets" Condition="Exists('$(SolutionDir)\.nuget\NuGet.targets')" />
+  <Target Name="EnsureNuGetPackageBuildImports" BeforeTargets="PrepareForBuild">
+    <PropertyGroup>
+      <ErrorText>This project references NuGet package(s) that are missing on this computer. Enable NuGet Package Restore to download them.  For more information, see http://go.microsoft.com/fwlink/?LinkID=322105. The missing file is {0}.</ErrorText>
+    </PropertyGroup>
+    <Error Condition="!Exists('$(SolutionDir)\.nuget\NuGet.targets')" Text="$([System.String]::Format('$(ErrorText)', '$(SolutionDir)\.nuget\NuGet.targets'))" />
+  </Target>
+  <!-- To modify your build process, add your task inside one of the targets below and uncomment it. 
+       Other similar extension points exist, see Microsoft.Common.targets.
+  <Target Name="BeforeBuild">
+  </Target>
+  <Target Name="AfterBuild">
+  </Target>
+  -->
 </Project>